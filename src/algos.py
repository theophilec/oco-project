import os
import random
from datetime import datetime
from pathlib import Path
from time import perf_counter_ns
from types import ModuleType

import numpy as np
from joblib import Parallel, delayed
from tqdm import tqdm

from data_utils import load_processed_data
from projection import l1_ball_proj, l1_ball_proj_weighted
from utils import (
    AvgLogger,
    Logger,
    error,
    hinge_loss,
    hinge_loss_grad,
    hinge_loss_grad_partial,
    plot_results_,
    softmax,
)

folder = "./joblib_memmap"
try:
    os.mkdir(folder)
except FileExistsError:
    pass


def train_gd(
        a: np.array, b: np.array, a_test: np.array, b_test: np.array, T: int, alpha: float
):
    # add a column of ones to the input data, to avoid having to define an explicit bias in our weights
    a = np.concatenate([a, np.ones((len(a), 1))], axis=1)
    a_test = np.concatenate([a_test, np.ones((len(a_test), 1))], axis=1)
    n, d = a.shape

    # the weights of our SVM classifier
    x = np.zeros(d)

    logger = Logger(algo_tag=rf"GD - $\alpha={alpha}$")
    for t in tqdm(range(1, T + 1)):
        # log our results (before training, to match plots from the class)
        k = max(int(np.log10(t)), 0)
        if t % int(10 ** k) == 1 or t < 10:
            logger.log(
                iteration=t,
                loss=hinge_loss(a, b, x, alpha),
                train_err=error(a, b, x),
                test_err=error(a_test, b_test, x),
            )

        if alpha == 0:
            # our problem is simply convex (as the hinge loss is a convex function)
            eta_t = 1 / np.sqrt(t)
        else:
            # thanks to the regularization, our problem is alpha strongly convex
            # eta_t = 2 / (alpha * (t + 1))
            eta_t = 1 / (alpha * t)

        grad = hinge_loss_grad(a, b, x, alpha)
        x = x - eta_t * grad

    return x, logger


def train_gd_proj(
        a: np.array,
        b: np.array,
        a_test: np.array,
        b_test: np.array,
        T: int,
        alpha: float,
        radius: float,
):
    # add a column of ones to the input data, to avoid having to define an explicit bias in our weights
    a = np.concatenate([a, np.ones((len(a), 1))], axis=1)
    a_test = np.concatenate([a_test, np.ones((len(a_test), 1))], axis=1)
    n, d = a.shape

    # the weights of our SVM classifier
    x = np.zeros(d)

    logger = Logger(algo_tag=rf"GDproj - $\alpha={alpha} - z={radius}$")
    for t in tqdm(range(1, T + 1)):
        # log our results (before training, to match plots from the class)
        k = max(int(np.log10(t)), 0)
        if t % int(10 ** k) == 1 or t < 10:
            logger.log(
                iteration=t,
                loss=hinge_loss(a, b, x, alpha),
                train_err=error(a, b, x),
                test_err=error(a_test, b_test, x),
            )

        if alpha == 0:
            # our problem is simply convex (as the hinge loss is a convex function)
            eta_t = 1 / np.sqrt(t)
        else:
            # thanks to the regularization, our problem is alpha strongly convex
            # eta_t = 2 / (alpha * (t + 1))
            eta_t = 1 / (alpha * t)

        grad = hinge_loss_grad(a, b, x, alpha)

        x, d_0, theta = l1_ball_proj(x - eta_t * grad, radius)
        # TODO: we could log d_0 as well?

    return x, logger


def train_sgd(
    a: np.array,
    b: np.array,
    a_test: np.array,
    b_test: np.array,
    T: int,
    alpha: float,
    return_avg: bool,
    seed: int,
    use_logger=True,
):
    np.random.seed(seed)
    # add a column of ones to the input data, to avoid having to define an explicit bias in our weights
    a = np.concatenate([a, np.ones((len(a), 1))], axis=1)
    a_test = np.concatenate([a_test, np.ones((len(a_test), 1))], axis=1)
    n, d = a.shape

    # x_avg is the averaged weights (online to batch conversion)
    # x is weight (online version)
    x_avg = np.zeros(d)
    x = np.zeros(d)

    if use_logger:
        logger = Logger(algo_tag=rf"SGD - {'x_avg' if return_avg else 'x_T'}")

    t0 = perf_counter_ns()

    I = np.random.randint(0, n, T)
    for t in tqdm(range(1, T + 1)):
        # pick random sample
        i = I[t - 1]
        a_, b_ = a[i][np.newaxis, :], np.array([b[i]])

        if alpha == 0:
            # our problem is convex (as the hinge loss is a convex function)
            eta_t = 1 / np.sqrt(t)
        else:
            eta_t = 1 / (alpha * t)

        # log our results (before training, to match plots from the class)
        k = max(int(np.log10(t)), 0)
        if (t % int(10 ** k) == 1 or t < 10) and use_logger:
            logger.log(
                iteration=t,
                loss=hinge_loss(a, b, x_avg, alpha),
                train_err=error(a, b, x_avg),
                test_err=error(a_test, b_test, x_avg),
                eta_t=eta_t,
                time_elapsed=(perf_counter_ns() - t0) / 1e9,
            )

        grad = hinge_loss_grad(a_, b_, x, alpha)

        x = x - eta_t * grad

        # averaging
        if return_avg:
            x_avg = (x_avg * (t - 1) + x) / t
        else:
            x_avg = x

    dt = (perf_counter_ns() - t0) / 1e9  # execution time in sec
    if use_logger:
        return x_avg, logger
    else:
        return dt, T, error(a_test, b_test, x)


def train_sgd_proj(
<<<<<<< HEAD
        a: np.array,
        b: np.array,
        a_test: np.array,
        b_test: np.array,
        T: int,
        alpha: float,
        radius: float,
=======
    a: np.array,
    b: np.array,
    a_test: np.array,
    b_test: np.array,
    T: int,
    alpha: float,
    radius: float,
    seed: int,
>>>>>>> 2a5f7f71
):
    np.random.seed(seed)
    # add a column of ones to the input data, to avoid having to define an explicit bias in our weights
    a = np.concatenate([a, np.ones((len(a), 1))], axis=1)
    a_test = np.concatenate([a_test, np.ones((len(a_test), 1))], axis=1)
    n, d = a.shape

    # x_avg is the averaged weights (online to batch conversion)
    # x is weight (online version)
    x_avg = np.zeros(d)
    x = np.zeros(d)

    logger = Logger(algo_tag=rf"SGDproj - $\alpha={alpha} - z={radius}$")

    I = np.random.randint(0, n, T)
    for t in tqdm(range(1, T + 1)):
        # pick random sample
        i = I[t - 1]
        a_, b_ = a[i][np.newaxis, :], np.array([b[i]])

        # log our results (before training, to match plots from the class)
        k = max(int(np.log10(t)), 0)
        if t % int(10 ** k) == 1 or t < 10:
            logger.log(
                iteration=t,
                loss=hinge_loss(a, b, x_avg, alpha),
                train_err=error(a, b, x_avg),
                test_err=error(a_test, b_test, x_avg),
            )

        if alpha == 0:
            # our problem is convex (as the hinge loss is a convex function)
            eta_t = 1 / np.sqrt(t)
        else:
            # eta_t = 2 / (alpha * t)
            eta_t = 1 / (alpha * t)

        grad = hinge_loss_grad(a_, b_, x, alpha)

        x = x - eta_t * grad
        x, d_0, theta = l1_ball_proj(x, radius)

        # averaging
        x_avg = (x_avg * (t - 1) + x) / t

    return x_avg, logger


def train_smd(
<<<<<<< HEAD
        a: np.array, b: np.array, a_test: np.array, b_test: np.array, T: int, radius: float
=======
    a: np.array,
    b: np.array,
    a_test: np.array,
    b_test: np.array,
    T: int,
    radius: float,
    seed: int,
>>>>>>> 2a5f7f71
):
    np.random.seed(seed)
    # add a column of ones to the input data, to avoid having to define an explicit bias in our weights
    a = np.concatenate([a, np.ones((len(a), 1))], axis=1)
    a_test = np.concatenate([a_test, np.ones((len(a_test), 1))], axis=1)
    n, d = a.shape

    # the weights of our SVM classifier
    # x is the averaged weights (online to batch conversion)
    x_avg = np.zeros(d)
    x = np.zeros(d)
    # y is weight (online version)
    y = np.zeros(d)

    logger = Logger(algo_tag=rf"SMD Proj - $z={radius}$")
    I = np.random.randint(0, n, T)
    for t in tqdm(range(1, T + 1)):
        # pick random sample
        i = I[t - 1]
        a_, b_ = a[i][np.newaxis, :], np.array([b[i]])

        # log our results (before training, to match plots from the class)
        k = max(int(np.log10(t)), 0)
        if t % int(10 ** k) == 1 or t < 10:
            logger.log(
                iteration=t,
                loss=hinge_loss(a, b, x_avg, 0),
                train_err=error(a, b, x_avg),
                test_err=error(a_test, b_test, x_avg),
            )

        eta_t = 1 / np.sqrt(t)

        grad = hinge_loss_grad(a_, b_, x, 0)

        y = y - eta_t * grad
        x, d_0, theta = l1_ball_proj(y, radius)

        # averaging
        x_avg = (x_avg * (t - 1) + x) / t

    return x, logger


def train_seg_pm(
<<<<<<< HEAD
        a: np.array, b: np.array, a_test: np.array, b_test: np.array, T: int, radius: float
=======
    a: np.array,
    b: np.array,
    a_test: np.array,
    b_test: np.array,
    T: int,
    radius: float,
    seed: int,
>>>>>>> 2a5f7f71
):
    np.random.seed(seed)
    # add a column of ones to the input data, to avoid having to define an explicit bias in our weights
    a = np.concatenate([a, np.ones((len(a), 1))], axis=1)
    a_test = np.concatenate([a_test, np.ones((len(a_test), 1))], axis=1)
    n, d = a.shape

    # the weights of our SVM classifier
    # x is the averaged weights (online to batch conversion)
    x_avg = np.zeros(d)
    x = np.zeros(d)
    theta = np.zeros(2 * d)
    w = np.zeros(2 * d)

    logger = Logger(algo_tag=rf"Seg +- proj - $z={radius}$")
    I = np.random.randint(0, n, T)
    for t in tqdm(range(1, T + 1)):
        # pick random sample
        i = I[t - 1]
        a_, b_ = a[i][np.newaxis, :], np.array([b[i]])

        # log our results (before training, to match plots from the class)
        k = max(int(np.log10(t)), 0)
        if t % int(10 ** k) == 1 or t < 10:
            logger.log(
                iteration=t,
                loss=hinge_loss(a, b, x_avg, 0),
                train_err=error(a, b, x_avg),
                test_err=error(a_test, b_test, x_avg),
            )

        eta_t = 1 / np.sqrt(t)

        grad = hinge_loss_grad(a_, b_, x, 0)

        theta[:d] = theta[:d] - eta_t * grad
        theta[d:] = theta[d:] + eta_t * grad

        w = softmax(theta)

        x = radius * (w[:d] - w[d:])

        # averaging
        x_avg = (x_avg * (t - 1) + x) / t

    return x, logger


def train_sreg_pm(
    a: np.array,
    b: np.array,
    a_test: np.array,
    b_test: np.array,
    T: int,
    radius: float,
    seed: int,
):
    np.random.seed(seed)
    a = np.concatenate([a, np.ones((len(a), 1))], axis=1)
    a_test = np.concatenate([a_test, np.ones((len(a_test), 1))], axis=1)
    n, d = a.shape

    x_avg = np.zeros(d)
    x = np.zeros(d)
    w = np.ones(2 * d) / (2 * d)
    directions = np.arange(d)
    I = np.random.randint(0, n, T)
    logger = Logger(algo_tag=rf"SREG $\pm$ proj - $z={radius}$")
    for t in tqdm(range(1, T + 1)):
        direction = random.choices(directions, weights=0.5 * (w[:d] + w[d:]))[0]
        # pick random sample
        i = I[t - 1]
        a_, b_ = a[i][np.newaxis, :], np.array([b[i]])

        # log our results (before training, to match plots from the class)
        k = max(int(np.log10(t)), 0)
        if t % int(10 ** k) == 1 or t < 10:
            logger.log(
                iteration=t,
                loss=hinge_loss(a, b, x_avg, 0),
                train_err=error(a, b, x_avg),
                test_err=error(a_test, b_test, x_avg),
            )

        eta_t = 1 / np.sqrt(t)

        grad = hinge_loss_grad_partial(a_, b_, x, 0, direction)

        if grad > 0:
            if abs(w[direction]) > 1e-9:
                w[direction] = np.exp(-eta_t * grad / w[direction]) * w[direction]
        else:
            if abs(w[direction + d]) > 1e-9:
                w[direction + d] = (
                    np.exp(eta_t * grad / w[direction + d]) * w[direction + d]
                )

        w = w / np.sum(w)

        x = radius * (w[:d] - w[d:])

        # averaging
        x_avg = (x_avg * (t - 1) + x) / t

    return x, logger


def train_adagrad(
<<<<<<< HEAD
        a: np.array, b: np.array, a_test: np.array, b_test: np.array, T: int, radius: float
=======
    a: np.array,
    b: np.array,
    a_test: np.array,
    b_test: np.array,
    T: int,
    radius: float,
    seed: int,
>>>>>>> 2a5f7f71
):
    np.random.seed(seed)
    # add a column of ones to the input data, to avoid having to define an explicit bias in our weights
    a = np.concatenate([a, np.ones((len(a), 1))], axis=1)
    a_test = np.concatenate([a_test, np.ones((len(a_test), 1))], axis=1)
    n, d = a.shape

    # the weights of our SVM classifier
    # x is the averaged weights (online to batch conversion)
    x_avg = np.zeros(d)
    x = np.zeros(d)
    y = np.zeros(d)
    DELTA = 1e-5
    S = np.ones(d) * DELTA

    logger = Logger(algo_tag=rf"Adagrad - $z={radius}$")
    I = np.random.randint(0, n, T)
    for t in tqdm(range(1, T + 1)):
        # pick random sample
        i = I[t - 1]
        a_, b_ = a[i][np.newaxis, :], np.array([b[i]])

        # log our results (before training, to match plots from the class)
        k = max(int(np.log10(t)), 0)
        if t % int(10 ** k) == 1 or t < 10:
            logger.log(
                iteration=t,
                loss=hinge_loss(a, b, x_avg, 0),
                train_err=error(a, b, x_avg),
                test_err=error(a_test, b_test, x_avg),
            )

        grad = hinge_loss_grad(a_, b_, x, 0)
        S += grad ** 2

        D = np.diag(np.sqrt(S))
        D_inv = np.diag(1 / np.sqrt(S))

        y = x - D_inv.dot(grad)
        x, d_0, theta = l1_ball_proj_weighted(y, radius, np.diag(D))

        # averaging
        x_avg = (x_avg * (t - 1) + x) / t

    return x, logger


def train_ons(
<<<<<<< HEAD
        a: np.array,
        b: np.array,
        a_test: np.array,
        b_test: np.array,
        T: int,
        gamma: float,
        alpha: float,
        radius: float,
=======
    a: np.array,
    b: np.array,
    a_test: np.array,
    b_test: np.array,
    T: int,
    gamma: float,
    alpha: float,
    radius: float,
    seed: int,
>>>>>>> 2a5f7f71
):
    np.random.seed(seed)
    # add a column of ones to the input data, to avoid having to define an explicit bias in our weights
    a = np.concatenate([a, np.ones((len(a), 1))], axis=1)
    a_test = np.concatenate([a_test, np.ones((len(a_test), 1))], axis=1)
    n, d = a.shape

    # the weights of our SVM classifier
    # x is the averaged weights (online to batch conversion)
    x_avg = np.zeros(d)
    x = np.zeros(d)
    y = np.zeros(d)
    A = 1 / gamma ** 2 * np.eye(d)
    A_inv = gamma ** 2 * np.eye(d)

    logger = Logger(
        algo_tag=rf"ONS - $\alpha = {alpha} - \gamma = {gamma} - z={radius}$"
    )
    I = np.random.randint(0, n, T)
    for t in tqdm(range(1, T + 1)):
        # pick random sample
        i = I[t - 1]
        a_, b_ = a[i][np.newaxis, :], np.array([b[i]])

        # log our results (before training, to match plots from the class)
        k = max(int(np.log10(t)), 0)
        if t % int(10 ** k) == 0 or t < 10:
            logger.log(
                iteration=t,
                loss=hinge_loss(a, b, x_avg, alpha),
                train_err=error(a, b, x_avg),
                test_err=error(a_test, b_test, x_avg),
            )

        grad = hinge_loss_grad(a_, b_, x, alpha)
        gg = np.outer(grad, grad)
        assert gg.shape == (d, d)
        A += gg
        num = A_inv.dot(gg).dot(A_inv)
        denum = 1 + grad.dot(A_inv).dot(grad)
        A_inv -= num / denum

        y = x - 1 / gamma * A_inv.dot(grad)
        x, d_0, theta = l1_ball_proj_weighted(y, radius, np.diag(A))

        # averaging
        x_avg = (x_avg * (t - 1) + x) / t

    return x, logger


def train_epoch_hogwild(x, a, b, I_p, eta, alpha):
    for i in I_p:
        a_i, b_i = a[i][np.newaxis, :], np.array([b[i]])
        grad = hinge_loss_grad(a_i, b_i, x, alpha)
        for index in np.where(abs(grad) > 0.01)[0]:
            x[index] -= eta * grad[index]
    return x


def train_hogwild(
    a: np.array,
    b: np.array,
    a_test: np.array,
    b_test: np.array,
    T: int,
    alpha: float,
    K: int,
    beta: float,
    theta: float,
    n_processes: int,
    sequential: bool,
    seed: int,
    use_logger=True,
):
    np.random.seed(seed)
    a = np.concatenate([a, np.ones((len(a), 1))], axis=1)
    a_test = np.concatenate([a_test, np.ones((len(a_test), 1))], axis=1)
    n, d = a.shape

    # create x using a shared memory, so that all processes can write to it
    x_memmap = os.path.join(folder, f'x_{datetime.now().strftime("%H%M%S")}')
    x = np.memmap(x_memmap, dtype=a.dtype, shape=d, mode="w+")

    print(f"Training hogwild with seed {seed}")
    if use_logger:
        logger = Logger(
            algo_tag=rf"Hogwild {'seq' if sequential else f'n_jobs={n_processes}'}- $K={K}$"
        )

    t0 = perf_counter_ns()
    t = 1
    eta_t = theta / alpha
    while t <= T:
        if use_logger:
            logger.log(
                iteration=t,
                loss=hinge_loss(a, b, x, alpha),
                train_err=error(a, b, x),
                test_err=error(a_test, b_test, x),
                eta_t=eta_t,
                time_elapsed=(perf_counter_ns() - t0) / 1e9,
            )

        # don't do more steps than necessary
        if t + K * n_processes < T:
            steps_per_processor = K
        else:
            steps_per_processor = int((T - t) / n_processes)
        indices = [
            np.random.randint(0, n, steps_per_processor) for p in range(n_processes)
        ]
        if sequential:
            # mimic Hogwild without multiprocessing (similar to SGD)
            for I_p in indices:
                train_epoch_hogwild(x, a, b, I_p, eta_t, alpha)
        else:
            Parallel(n_jobs=n_processes, verbose=0)(
                delayed(train_epoch_hogwild)(x, a, b, I_p, eta_t, alpha)
                for I_p in indices
            )

        # increase the number of steps and decrease the learning rate
        K = int(K / beta)
        eta_t = beta * eta_t  # original learning rate from the paper
        t += steps_per_processor

    dt = (perf_counter_ns() - t0) / 1e9  # execution time in sec
    if use_logger:
        logger.log(
            iteration=t,
            loss=hinge_loss(a, b, x, alpha),
            train_err=error(a, b, x),
            test_err=error(a_test, b_test, x),
            eta_t=eta_t,
            time_elapsed=dt,
        )
        return x, logger
    else:
        return dt, t, error(a_test, b_test, x)


def plot_hogwild():
    dir_data = Path(__file__).resolve().parents[1].joinpath("data/")
    x_train, y_train, x_test, y_test = load_processed_data(dir_data)

    # --- 2. plot hogwild for various values of K
    n_runs = 3
    n_workers = 8
    T = 1000000
    alpha = 0.33
    beta = 0.37
    theta = 0.2
<<<<<<< HEAD
    results = [AvgLogger([
        train_hogwild(a=x_train, b=y_train, a_test=x_test, b_test=y_test, T=T, alpha=alpha, beta=beta,
                      K=K, theta=theta, n_processes=n_workers, sequential=False, seed=s)[1]
        for s in range(n_runs)
    ]) for K in [3, 10, 50]]

    # --- 1. plot comparison between SGD and hogwild, fixed K
    # n_runs = 3
    # n_workers = 8
    # T = 1000000
    # alpha = 0.33
    # beta = 0.37
    # theta = 0.2
    # results = [AvgLogger([
    #     train_hogwild(a=x_train, b=y_train, a_test=x_test, b_test=y_test, T=T, alpha=alpha, beta=beta,
    #                   K=K, theta=theta, n_processes=n_workers, sequential=False, seed=s)[1]
    #     for s in range(n_runs)
    # ]) for K in [3]]
    # results.append(AvgLogger([
    #     train_hogwild(a=x_train, b=y_train, a_test=x_test, b_test=y_test, T=T, alpha=alpha, beta=beta,
    #                   K=3, theta=theta, n_processes=n_workers, sequential=True, seed=s)[1]
    #     for s in range(n_runs)
    # ]))
    # results.append(AvgLogger([
    #     train_sgd(a=x_train, b=y_train, a_test=x_test, b_test=y_test, T=T, alpha=alpha, return_avg=True, seed=s)[1]
    #     for s in range(n_runs)
    # ]))

    plot_results(results, add_to_title=rf" ($\alpha={alpha}, \beta={beta}, \theta={theta}$, n_runs={n_runs})")
=======
    results = []
    results.append(
        AvgLogger(
            [
                train_sgd(
                    a=x_train,
                    b=y_train,
                    a_test=x_test,
                    b_test=y_test,
                    T=T,
                    alpha=alpha,
                    return_avg=True,
                    seed=s,
                )[1]
                for s in range(n_runs)
            ]
        )
    )
    results = [
        AvgLogger(
            [
                train_hogwild(
                    a=x_train,
                    b=y_train,
                    a_test=x_test,
                    b_test=y_test,
                    T=T,
                    alpha=alpha,
                    beta=beta,
                    K=K,
                    theta=theta,
                    n_processes=n_workers,
                    sequential=False,
                    seed=s,
                )[1]
                for s in range(n_runs)
            ]
        )
        for K in [3]
    ]
    results.append(
        AvgLogger(
            [
                train_hogwild(
                    a=x_train,
                    b=y_train,
                    a_test=x_test,
                    b_test=y_test,
                    T=T,
                    alpha=alpha,
                    beta=beta,
                    K=3,
                    theta=theta,
                    n_processes=n_workers,
                    sequential=True,
                    seed=s,
                )[1]
                for s in range(n_runs)
            ]
        )
    )

    plot_results(
        results,
        add_to_title=rf" ($\alpha={alpha}, \beta={beta}, \theta={theta}$, n_runs={n_runs})",
    )
>>>>>>> 2a5f7f71


def gd_gd_proj_alpha():
    dir_data = Path(__file__).resolve().parents[1].joinpath("data/")
    x_train, y_train, x_test, y_test = load_processed_data(dir_data)

    results = []
    for alpha in [0.01, 0.1, 0.33, 1.0]:
        # alpha = 0.33
        # gamma = 0.1
        radius = 100
        T = 1000
        _, logger = train_gd(
            a=x_train,
            b=y_train,
            a_test=x_test,
            b_test=y_test,
            T=T,
            # gamma = gamma,
            # radius=radius,
            alpha=alpha,
        )
        results.append(logger)
        _, logger = train_gd_proj(
            a=x_train,
            b=y_train,
            a_test=x_test,
            b_test=y_test,
            T=T,
            # gamma = gamma,
            radius=radius,
            alpha=alpha,
        )
        results.append(logger)
    plot_results_(results)
    quit()


def gd_gd_proj_z():
    dir_data = Path(__file__).resolve().parents[1].joinpath("data/")
    x_train, y_train, x_test, y_test = load_processed_data(dir_data)

    results = []
    for radius in [0.5, 1.0, 10, 100, 500]:
        alpha = 0.33
        # gamma = 0.1
        # radius = 100
        T = 1000
        _, logger = train_gd(
            a=x_train,
            b=y_train,
            a_test=x_test,
            b_test=y_test,
            T=T,
            # gamma = gamma,
            # radius=radius,
            alpha=alpha,
        )
        results.append(logger)
        _, logger = train_gd_proj(
            a=x_train,
            b=y_train,
            a_test=x_test,
            b_test=y_test,
            T=T,
            # gamma = gamma,
            radius=radius,
            alpha=alpha,
        )
        results.append(logger)
    plot_results_(results)


def gd_sgd():
    dir_data = Path(__file__).resolve().parents[1].joinpath("data/")
    x_train, y_train, x_test, y_test = load_processed_data(dir_data)

    results = []
    alpha = 0.1
    # gamma = 0.1
    radius = 100
    T = 1000
    _, logger = train_gd(
        a=x_train,
        b=y_train,
        a_test=x_test,
        b_test=y_test,
        T=T,
        alpha=alpha,
    )
    results.append(logger)
    _, logger = train_gd_proj(
        a=x_train,
        b=y_train,
        a_test=x_test,
        b_test=y_test,
        T=T,
        radius=radius,
        alpha=alpha,
    )
    results.append(logger)
    _, logger = train_sgd(
        a=x_train,
        b=y_train,
        a_test=x_test,
        b_test=y_test,
        T=10 * T,
        alpha=alpha,
    )
    results.append(logger)
    _, logger = train_sgd_proj(
        a=x_train,
        b=y_train,
        a_test=x_test,
        b_test=y_test,
        T=10 * T,
        radius=radius,
        alpha=alpha,
    )
    results.append(logger)

    plot_results_(results)
    quit()


def sgd_smd():
    dir_data = Path(__file__).resolve().parents[1].joinpath("data/")
    x_train, y_train, x_test, y_test = load_processed_data(dir_data)

    results = []
    alpha = 0.1
    # gamma = 0.1
    radius = 100
    T = 10000
    _, logger = train_sgd(
        a=x_train,
        b=y_train,
        a_test=x_test,
        b_test=y_test,
        T=T,
        alpha=alpha,
    )
    results.append(logger)
    _, logger = train_sgd_proj(
        a=x_train,
        b=y_train,
        a_test=x_test,
        b_test=y_test,
        T=T,
        radius=radius,
        alpha=alpha,
    )
    results.append(logger)
    _, logger = train_smd(
        a=x_train,
        b=y_train,
        a_test=x_test,
        b_test=y_test,
        T=T,
        radius=radius,
        # alpha=alpha,
    )
    results.append(logger)
    plot_results_(results)
    quit()


def sgd_seg():
    dir_data = Path(__file__).resolve().parents[1].joinpath("data/")
    x_train, y_train, x_test, y_test = load_processed_data(dir_data)

    results = []
    alpha = 0.1
    # gamma = 0.1
    radius = 100
    T = 10000
    _, logger = train_sgd_proj(
        a=x_train,
        b=y_train,
        a_test=x_test,
        b_test=y_test,
        T=T,
        radius=radius,
        alpha=alpha,
    )
    results.append(logger)
    _, logger = train_seg_pm(
        a=x_train,
        b=y_train,
        a_test=x_test,
        b_test=y_test,
        T=T,
        radius=radius,
        # alpha=alpha,
    )
    results.append(logger)
    plot_results_(results)
    quit()


def sgd_ons():
    dir_data = Path(__file__).resolve().parents[1].joinpath("data/")
    x_train, y_train, x_test, y_test = load_processed_data(dir_data)

    results = []
    alpha = 0.1
    gamma = 0.1
    radius = 100
    T = 10000
    _, logger = train_sgd_proj(
        a=x_train,
        b=y_train,
        a_test=x_test,
        b_test=y_test,
        T=T,
        radius=radius,
        alpha=alpha,
    )
    results.append(logger)
    _, logger = train_ons(
        a=x_train,
        b=y_train,
        a_test=x_test,
        b_test=y_test,
        T=T,
        gamma=gamma,
        radius=radius,
        alpha=alpha,
    )
    results.append(logger)
    plot_results_(results)
    quit()


def train_all():
    dir_data = Path(__file__).resolve().parents[1].joinpath("data/")
    x_train, y_train, x_test, y_test = load_processed_data(dir_data)

    results = []
    alpha = 0.1
    gamma = 0.1
    radius = 100
    T = 10000
    _, logger = train_sgd(
        a=x_train,
        b=y_train,
        a_test=x_test,
        b_test=y_test,
        T=T,
        alpha=alpha,
    )
    results.append(logger)
    _, logger = train_sgd_proj(
        a=x_train,
        b=y_train,
        a_test=x_test,
        b_test=y_test,
        T=T,
        radius=radius,
        alpha=alpha,
    )
    results.append(logger)
    _, logger = train_smd(
        a=x_train,
        b=y_train,
        a_test=x_test,
        b_test=y_test,
        T=T,
        radius=radius,
        # alpha=alpha,
    )
    _, logger = train_seg_pm(
        a=x_train,
        b=y_train,
        a_test=x_test,
        b_test=y_test,
        T=T,
        radius=radius,
        # alpha=alpha,
    )
    results.append(logger)
    _, logger = train_sreg_pm(
        a=x_train,
        b=y_train,
        a_test=x_test,
        b_test=y_test,
        T=T,
        # gamma=gamma,
        radius=radius,
        # alpha=alpha,
    )
    results.append(logger)
    _, logger = train_ons(
        a=x_train,
        b=y_train,
        a_test=x_test,
        b_test=y_test,
        T=T,
        gamma=gamma,
        radius=radius,
        alpha=alpha,
    )
    results.append(logger)
    plot_results_(results)


def sgd_sgdproj_var():
    dir_data = Path(__file__).resolve().parents[1].joinpath("data/")
    x_train, y_train, x_test, y_test = load_processed_data(dir_data)

    results = []

    n_runs = 10
    T = 10000
    alpha = 0.1
    radius = 100
    results.append(
        AvgLogger(
            [
                train_sgd(
                    a=x_train,
                    b=y_train,
                    a_test=x_test,
                    b_test=y_test,
                    T=T,
                    alpha=alpha,
                    return_avg=True,
                    seed=s,
                )[1]
                for s in range(n_runs)
            ]
        )
    )
    results.append(
        AvgLogger(
            [
                train_sgd_proj(
                    a=x_train,
                    b=y_train,
                    a_test=x_test,
                    b_test=y_test,
                    T=T,
                    alpha=alpha,
                    radius=100,
                    seed=s,
                )[1]
                for s in range(n_runs)
            ]
        )
    )

    plot_results_(results, add_to_title=rf" - $\alpha={alpha}$, n_runs={n_runs}")


def sgdproj_smd_var():
    dir_data = Path(__file__).resolve().parents[1].joinpath("data/")
    x_train, y_train, x_test, y_test = load_processed_data(dir_data)

    results = []

    n_runs = 10
    T = 10000
    alpha = 0.1
    radius = 100
    results.append(
        AvgLogger(
            [
                train_smd(
                    a=x_train,
                    b=y_train,
                    a_test=x_test,
                    b_test=y_test,
                    T=T,
                    radius=radius,
                    seed=s,
                )[1]
                for s in range(n_runs)
            ]
        )
    )
    results.append(
        AvgLogger(
            [
                train_sgd_proj(
                    a=x_train,
                    b=y_train,
                    a_test=x_test,
                    b_test=y_test,
                    T=T,
                    alpha=alpha,
                    radius=100,
                    seed=s,
                )[1]
                for s in range(n_runs)
            ]
        )
    )

    plot_results_(results, add_to_title=rf" - $\alpha={alpha}$, n_runs={n_runs}")


def sgdproj_segpm_var():
    dir_data = Path(__file__).resolve().parents[1].joinpath("data/")
    x_train, y_train, x_test, y_test = load_processed_data(dir_data)

    results = []

    n_runs = 5
    T = 10000
    alpha = 0.1
    radius = 100
    results.append(
        AvgLogger(
            [
                train_seg_pm(
                    a=x_train,
                    b=y_train,
                    a_test=x_test,
                    b_test=y_test,
                    T=T,
                    radius=radius,
                    seed=s,
                )[1]
                for s in range(n_runs)
            ]
        )
    )
    results.append(
        AvgLogger(
            [
                train_sgd_proj(
                    a=x_train,
                    b=y_train,
                    a_test=x_test,
                    b_test=y_test,
                    T=T,
                    alpha=alpha,
                    radius=100,
                    seed=s,
                )[1]
                for s in range(n_runs)
            ]
        )
    )

    plot_results_(results, add_to_title=rf" - $\alpha={alpha}$, n_runs={n_runs}")


def sgd_adagrad_var():
    dir_data = Path(__file__).resolve().parents[1].joinpath("data/")
    x_train, y_train, x_test, y_test = load_processed_data(dir_data)

    results = []

    n_runs = 5
    T = 10000
    alpha = 0.1
    radius = 100
    results.append(
        AvgLogger(
            [
                train_adagrad(
                    a=x_train,
                    b=y_train,
                    a_test=x_test,
                    b_test=y_test,
                    T=T,
                    radius=radius,
                    seed=s,
                )[1]
                for s in range(n_runs)
            ]
        )
    )
    results.append(
        AvgLogger(
            [
                train_sgd_proj(
                    a=x_train,
                    b=y_train,
                    a_test=x_test,
                    b_test=y_test,
                    T=T,
                    alpha=alpha,
                    radius=100,
                    seed=s,
                )[1]
                for s in range(n_runs)
            ]
        )
    )

    plot_results_(results, add_to_title=rf" - $\alpha={alpha}$, n_runs={n_runs}")


def seg_sreg_var():
    dir_data = Path(__file__).resolve().parents[1].joinpath("data/")
    x_train, y_train, x_test, y_test = load_processed_data(dir_data)

    results = []

    n_runs = 5
    T = 100000
    alpha = 0.1
    radius = 100
    gamma = 0.1
    results.append(
        AvgLogger(
            [
                train_sreg_pm(
                    a=x_train,
                    b=y_train,
                    a_test=x_test,
                    b_test=y_test,
                    T=T,
                    radius=radius,
                    seed=s,
                )[1]
                for s in range(n_runs)
            ]
        )
    )
    results.append(
        AvgLogger(
            [
                train_sgd_proj(
                    a=x_train,
                    b=y_train,
                    a_test=x_test,
                    b_test=y_test,
                    T=T,
                    alpha=alpha,
                    radius=100,
                    seed=s,
                )[1]
                for s in range(n_runs)
            ]
        )
    )

    plot_results_(results, add_to_title=rf" - $\alpha={alpha}$, n_runs={n_runs}")


def train_all():
    dir_data = Path(__file__).resolve().parents[1].joinpath("data/")
    x_train, y_train, x_test, y_test = load_processed_data(dir_data)

    results = []

    n_runs = 5
    T = 1000
    alpha = 0.1
    radius = 100
    gamma = 0.1
    results.append(
        AvgLogger(
            [
                train_ons(
                    a=x_train,
                    b=y_train,
                    a_test=x_test,
                    b_test=y_test,
                    T=T,
                    gamma=gamma,
                    radius=radius,
                    seed=s,
                    alpha=alpha,
                )[1]
                for s in range(n_runs)
            ]
        )
    )
    results.append(
        AvgLogger(
            [
                train_sgd_proj(
                    a=x_train,
                    b=y_train,
                    a_test=x_test,
                    b_test=y_test,
                    T=T,
                    alpha=alpha,
                    radius=100,
                    seed=s,
                )[1]
                for s in range(n_runs)
            ]
        )
    )

    plot_results_(results, add_to_title=rf" - $\alpha={alpha}$, n_runs={n_runs}")


if __name__ == "__main__":
    folder = "./joblib_memmap"
    try:
        os.mkdir(folder)
    except FileExistsError:
        pass

    train_all()<|MERGE_RESOLUTION|>--- conflicted
+++ resolved
@@ -1,5 +1,4 @@
 import os
-import random
 from datetime import datetime
 from pathlib import Path
 from time import perf_counter_ns
@@ -30,7 +29,7 @@
 
 
 def train_gd(
-        a: np.array, b: np.array, a_test: np.array, b_test: np.array, T: int, alpha: float
+    a: np.array, b: np.array, a_test: np.array, b_test: np.array, T: int, alpha: float
 ):
     # add a column of ones to the input data, to avoid having to define an explicit bias in our weights
     a = np.concatenate([a, np.ones((len(a), 1))], axis=1)
@@ -67,13 +66,13 @@
 
 
 def train_gd_proj(
-        a: np.array,
-        b: np.array,
-        a_test: np.array,
-        b_test: np.array,
-        T: int,
-        alpha: float,
-        radius: float,
+    a: np.array,
+    b: np.array,
+    a_test: np.array,
+    b_test: np.array,
+    T: int,
+    alpha: float,
+    radius: float,
 ):
     # add a column of ones to the input data, to avoid having to define an explicit bias in our weights
     a = np.concatenate([a, np.ones((len(a), 1))], axis=1)
@@ -180,15 +179,6 @@
 
 
 def train_sgd_proj(
-<<<<<<< HEAD
-        a: np.array,
-        b: np.array,
-        a_test: np.array,
-        b_test: np.array,
-        T: int,
-        alpha: float,
-        radius: float,
-=======
     a: np.array,
     b: np.array,
     a_test: np.array,
@@ -197,7 +187,6 @@
     alpha: float,
     radius: float,
     seed: int,
->>>>>>> 2a5f7f71
 ):
     np.random.seed(seed)
     # add a column of ones to the input data, to avoid having to define an explicit bias in our weights
@@ -247,9 +236,6 @@
 
 
 def train_smd(
-<<<<<<< HEAD
-        a: np.array, b: np.array, a_test: np.array, b_test: np.array, T: int, radius: float
-=======
     a: np.array,
     b: np.array,
     a_test: np.array,
@@ -257,7 +243,6 @@
     T: int,
     radius: float,
     seed: int,
->>>>>>> 2a5f7f71
 ):
     np.random.seed(seed)
     # add a column of ones to the input data, to avoid having to define an explicit bias in our weights
@@ -303,9 +288,6 @@
 
 
 def train_seg_pm(
-<<<<<<< HEAD
-        a: np.array, b: np.array, a_test: np.array, b_test: np.array, T: int, radius: float
-=======
     a: np.array,
     b: np.array,
     a_test: np.array,
@@ -313,7 +295,6 @@
     T: int,
     radius: float,
     seed: int,
->>>>>>> 2a5f7f71
 ):
     np.random.seed(seed)
     # add a column of ones to the input data, to avoid having to define an explicit bias in our weights
@@ -422,9 +403,6 @@
 
 
 def train_adagrad(
-<<<<<<< HEAD
-        a: np.array, b: np.array, a_test: np.array, b_test: np.array, T: int, radius: float
-=======
     a: np.array,
     b: np.array,
     a_test: np.array,
@@ -432,7 +410,6 @@
     T: int,
     radius: float,
     seed: int,
->>>>>>> 2a5f7f71
 ):
     np.random.seed(seed)
     # add a column of ones to the input data, to avoid having to define an explicit bias in our weights
@@ -481,16 +458,6 @@
 
 
 def train_ons(
-<<<<<<< HEAD
-        a: np.array,
-        b: np.array,
-        a_test: np.array,
-        b_test: np.array,
-        T: int,
-        gamma: float,
-        alpha: float,
-        radius: float,
-=======
     a: np.array,
     b: np.array,
     a_test: np.array,
@@ -500,7 +467,6 @@
     alpha: float,
     radius: float,
     seed: int,
->>>>>>> 2a5f7f71
 ):
     np.random.seed(seed)
     # add a column of ones to the input data, to avoid having to define an explicit bias in our weights
@@ -654,7 +620,6 @@
     alpha = 0.33
     beta = 0.37
     theta = 0.2
-<<<<<<< HEAD
     results = [AvgLogger([
         train_hogwild(a=x_train, b=y_train, a_test=x_test, b_test=y_test, T=T, alpha=alpha, beta=beta,
                       K=K, theta=theta, n_processes=n_workers, sequential=False, seed=s)[1]
@@ -684,111 +649,6 @@
     # ]))
 
     plot_results(results, add_to_title=rf" ($\alpha={alpha}, \beta={beta}, \theta={theta}$, n_runs={n_runs})")
-=======
-    results = []
-    results.append(
-        AvgLogger(
-            [
-                train_sgd(
-                    a=x_train,
-                    b=y_train,
-                    a_test=x_test,
-                    b_test=y_test,
-                    T=T,
-                    alpha=alpha,
-                    return_avg=True,
-                    seed=s,
-                )[1]
-                for s in range(n_runs)
-            ]
-        )
-    )
-    results = [
-        AvgLogger(
-            [
-                train_hogwild(
-                    a=x_train,
-                    b=y_train,
-                    a_test=x_test,
-                    b_test=y_test,
-                    T=T,
-                    alpha=alpha,
-                    beta=beta,
-                    K=K,
-                    theta=theta,
-                    n_processes=n_workers,
-                    sequential=False,
-                    seed=s,
-                )[1]
-                for s in range(n_runs)
-            ]
-        )
-        for K in [3]
-    ]
-    results.append(
-        AvgLogger(
-            [
-                train_hogwild(
-                    a=x_train,
-                    b=y_train,
-                    a_test=x_test,
-                    b_test=y_test,
-                    T=T,
-                    alpha=alpha,
-                    beta=beta,
-                    K=3,
-                    theta=theta,
-                    n_processes=n_workers,
-                    sequential=True,
-                    seed=s,
-                )[1]
-                for s in range(n_runs)
-            ]
-        )
-    )
-
-    plot_results(
-        results,
-        add_to_title=rf" ($\alpha={alpha}, \beta={beta}, \theta={theta}$, n_runs={n_runs})",
-    )
->>>>>>> 2a5f7f71
-
-
-def gd_gd_proj_alpha():
-    dir_data = Path(__file__).resolve().parents[1].joinpath("data/")
-    x_train, y_train, x_test, y_test = load_processed_data(dir_data)
-
-    results = []
-    for alpha in [0.01, 0.1, 0.33, 1.0]:
-        # alpha = 0.33
-        # gamma = 0.1
-        radius = 100
-        T = 1000
-        _, logger = train_gd(
-            a=x_train,
-            b=y_train,
-            a_test=x_test,
-            b_test=y_test,
-            T=T,
-            # gamma = gamma,
-            # radius=radius,
-            alpha=alpha,
-        )
-        results.append(logger)
-        _, logger = train_gd_proj(
-            a=x_train,
-            b=y_train,
-            a_test=x_test,
-            b_test=y_test,
-            T=T,
-            # gamma = gamma,
-            radius=radius,
-            alpha=alpha,
-        )
-        results.append(logger)
-    plot_results_(results)
-    quit()
-
 
 def gd_gd_proj_z():
     dir_data = Path(__file__).resolve().parents[1].joinpath("data/")
