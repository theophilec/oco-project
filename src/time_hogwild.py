--- conflicted
+++ resolved
@@ -31,15 +31,9 @@
         "K": [],
     }
 
-<<<<<<< HEAD
-    for algo in ['hogwild']:
-        if algo == 'hogwild':
-            try_workers = [8]
-=======
     for algo in ["sgd"]:
         if algo == "hogwild":
             try_workers = [1, 4, 8]
->>>>>>> 2a5f7f71
         else:
             try_workers = [8]
 
